--- conflicted
+++ resolved
@@ -27,12 +27,7 @@
         """
         df = dataset.to_pandas()
         df = df.drop_duplicates(subset=cols).reset_index(drop=True)
-<<<<<<< HEAD
-        ds = Dataset.from_pandas(df)
-        return ds
-=======
         return Dataset.from_pandas(df)
->>>>>>> ba4fe6a7
 
     def generate(self, dataset) -> Dataset:
         """
